--- conflicted
+++ resolved
@@ -16,17 +16,10 @@
 
 GIT
   remote: https://github.com/Origen-SDK/origen_sim.git
-<<<<<<< HEAD
-  revision: 0a4c93d443f1a40cd58194fbb580841e4da762c2
-  specs:
-    origen_sim (0.15.0)
-      origen (>= 0.41.0)
-=======
   revision: 7f3889b6ecafd1db11dfcdd601974a04897fdc49
   specs:
     origen_sim (0.16.0)
       origen (>= 0.43.0)
->>>>>>> 7f060409
       origen_testers
       origen_verilog (>= 0.5.2)
 
@@ -86,7 +79,7 @@
       ast (~> 2)
       origen (>= 0.2.3)
       sexpistol (~> 0.0)
-    bootsnap (1.4.1)
+    bootsnap (1.4.3)
       msgpack (~> 1.0)
     builder (3.2.3)
     byebug (8.2.5)
@@ -127,14 +120,10 @@
     method_source (0.9.2)
     mime-types (3.2.2)
       mime-types-data (~> 3.2015)
-    mime-types-data (3.2018.0812)
+    mime-types-data (3.2019.0331)
     mini_portile2 (2.3.0)
     minitest (5.11.3)
-<<<<<<< HEAD
-    msgpack (1.2.8)
-=======
     msgpack (1.2.9)
->>>>>>> 7f060409
     multi_xml (0.6.0)
     multipart-post (2.0.0)
     nanoc (3.7.5)
@@ -149,22 +138,14 @@
     origen_doc_helpers (0.8.0)
       origen (>= 0.7.15)
     origen_stil (0.2.1)
-<<<<<<< HEAD
       ast (~> 2)
       origen (>= 0.33.3)
       treetop
     origen_verilog (0.5.2)
       ast (~> 2)
-=======
-      ast (~> 2)
-      origen (>= 0.33.3)
-      treetop
-    origen_verilog (0.5.2)
-      ast (~> 2)
->>>>>>> 7f060409
       origen (>= 0.41.0)
       treetop
-    parser (2.6.0.0)
+    parser (2.6.2.1)
       ast (~> 2.4.0)
     polyglot (0.3.5)
     powerpack (0.1.2)
@@ -222,7 +203,7 @@
       polyglot (~> 0.3)
     tzinfo (1.2.5)
       thread_safe (~> 0.1)
-    yard (0.9.18)
+    yard (0.9.19)
 
 PLATFORMS
   ruby
