--- conflicted
+++ resolved
@@ -1,11 +1,7 @@
 GIT
   remote: https://github.com/Origen-SDK/origen_core_support.git
-<<<<<<< HEAD
-  revision: 2c4a47c8cebb14d1514b93bf1cda7194807d0ebd
+  revision: 061d88132e6dd0066787db6960b8eebbdfca5cf2
   branch: app_dir
-=======
-  revision: 88c6493f027ffbbdc9c108ca8f4f23f264297498
->>>>>>> a23db64d
   specs:
     origen_core_support (0.2.3)
       origen (>= 0.2.6)
