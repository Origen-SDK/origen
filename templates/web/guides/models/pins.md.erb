--- conflicted
+++ resolved
@@ -498,8 +498,6 @@
 # The pin's meta data can be overridden by function
 $dut.pin(:tdo).meta         # => { vol: 0.4, voh: 0.6 }
 $dut.pin(:nvm_done).meta    # => { vol: 0.4, voh: 0.7 }
-<<<<<<< HEAD
-=======
 ~~~
 
 #### Pin Clock Functionality
@@ -544,7 +542,6 @@
 ~~~ruby
 $dut.pin(:pin2).resume_clock                         # resume clocking on pin2 with existing clock setup
 $dut.pin(:pin3).resume_clock(period_in_ns: 100)      # resume clocking on pin3 with new clock parameters
->>>>>>> 9e31053f
 ~~~
 
 Some addtional examples:
