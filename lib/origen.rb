# This guard is temporary to help Freescale transition to Origen from
# our original internal version (RGen)
unless defined? RGen::ORIGENTRANSITION
  require 'English'
  require 'pathname'
  require 'pry'
  # require these here to make required files consistent between global commands invoke globally and global commands
  # invoked from an application workspace
  require 'colored'
  require 'fileutils'
  # Keep a note of the pwd at the time when Origen was first loaded, this is initially used
  # by the site_config lookup.
  $_origen_invocation_pwd ||= Pathname.pwd
  require 'fileutils'
  require 'origen/site_config'
  require 'origen/operating_systems'
  require 'origen/core_ext'
  require 'origen/acronyms'
  require 'origen/callbacks'
  require 'origen/top_level'
  require 'origen/model'
  require 'origen/ruby_version_check'
  require 'origen/application'
  require 'origen/remote_manager'
  require 'origen/utility'
  require 'origen/logger_methods'
  require 'option_parser/optparse'
  require 'bundler'
  require 'origen/undefined'

  module Origen
    autoload :Features,          'origen/features'
    autoload :Bugs,              'origen/bugs'
    autoload :Generator,         'origen/generator'
    autoload :Pins,              'origen/pins'
    autoload :Registers,         'origen/registers'
    autoload :Ports,             'origen/ports'
    autoload :Users,             'origen/users'
    autoload :FileHandler,       'origen/file_handler'
    autoload :RegressionManager, 'origen/regression_manager'
    autoload :Location,          'origen/location'
    autoload :VersionString,     'origen/version_string'
    autoload :Mode,              'origen/mode'
    autoload :ChipMode,          'origen/chip_mode'
    autoload :ChipPackage,       'origen/chip_package'
    autoload :Client,            'origen/client'
    autoload :SubBlocks,         'origen/sub_blocks'
    autoload :SubBlock,          'origen/sub_blocks'
    autoload :ModelInitializer,  'origen/model_initializer'
    autoload :Controller,        'origen/controller'
    autoload :Database,          'origen/database'
    autoload :Parameters,        'origen/parameters'
    autoload :RevisionControl,   'origen/revision_control'
    autoload :Specs,             'origen/specs'
    autoload :CodeGenerators,    'origen/code_generators'
    autoload :Encodings,         'origen/encodings'
    autoload :Log,               'origen/log'
    autoload :Chips,             'origen/chips'
    autoload :Netlist,           'origen/netlist'
    autoload :Models,            'origen/models'
    autoload :Errata,            'origen/errata'
    autoload :LSF,               'origen/application/lsf'
    autoload :LSFManager,        'origen/application/lsf_manager'
    autoload :Fuses,             'origen/fuses'
    autoload :Tests,             'origen/tests'
    autoload :PowerDomains,      'origen/power_domains'
    autoload :Clocks,            'origen/clocks'

    attr_reader :switch_user

    APP_CONFIG = File.join('config', 'application.rb')

    class OrigenError < StandardError
      def self.status_code(code)
        define_method(:status_code) { code }
      end
    end

    class GitError < OrigenError; status_code(11); end
    class DesignSyncError < OrigenError; status_code(12); end
    class RevisionControlUninitializedError < OrigenError; status_code(13); end

    class << self
      include Origen::Utility::TimeAndDate

      def enable_profiling
        @profiling = true
      end

      def disable_profiling
        @profiling = false
      end

      def profile(message)
        if @profiling
          caller[0] =~ /.*\/(\w+\.rb):(\d+).*/
          if block_given?
            start = Time.now
            yield
            duration_in_ms = ((Time.now - start) * 1000).round
            puts "#{duration_in_ms}ms".ljust(10) + "#{Regexp.last_match[1]}:#{Regexp.last_match[2]} '#{message}'"
          else
            puts "#{Time.now} - #{Regexp.last_match[1]}:#{Regexp.last_match[2]} #{message}"
          end
        else
          yield if block_given?
        end
      end

      def register_application(app)
        _applications_lookup[:name][app.name] = app
        _applications_lookup[:root][app.root.to_s] = app
        @plugins = nil
      end

      def plugins
        Origen.deprecate 'Origen.plugins is deprecated, use Origen.app.plugins instead'
        Origen.app.plugins
      end

      def application_loaded?
        @application_loaded
      end
      alias_method :app_loaded?, :application_loaded?

      def plugins_loaded?
        @plugins_loaded
      end

      # Returns the current (top-level) application instance
      def app(plugin = nil, _options = {})
        plugin, options = nil, plugin if plugin.is_a?(Hash)
        if plugin
          load_application
          app = _applications_lookup[:name][plugin.to_sym]
          if app
            app
          else
            puts "Couldn't find application instance called #{plugin}, known names are:"
            puts "  #{_applications_lookup[:name].keys.join(', ')}"
            puts
            fail 'Origen.root lookup error!'
          end
        else
          load_application
        end
      end
      alias_method :application, :app

      # Equivalent to application except that if called from code in a plugin this
      # will return that plugin's application instance
      def app!
        file = caller[0]
        path = @current_source_dir || Pathname.new(file).dirname
        until File.exist?(File.join(path, APP_CONFIG)) || path.root?
          path = path.parent
        end
        if path.root?
          fail "Something went wrong resoving Origen.app! from: #{caller[0]}"
        end
        find_app_by_root(path)
      end
      alias_method :application!, :app!

      def has_plugin?(plugin)
        _applications_lookup[:name][plugin.to_sym].nil? ? false : true
      end

      # @api private
      def with_source_file(file)
        @current_source_dir = Pathname.new(file).dirname
        yield
        @current_source_dir = nil
      end

      # Validates that when the current app is OrigenCore then the
      # origen executable is coming from the same workspace
      #
      # @api private
      def validate_origen_dev_configuration!
        if Origen.app.name == :origen_core
          if Origen.root != Origen.top
            puts 'It looks like you are trying to develop Origen core, but you are running an Origen'
            puts 'executable from another workspace!'
            if Origen.running_on_windows?
              puts 'To resolve this error you must add the following directory to your Windows PATH:'
              puts "  #{Origen.root}\\bin"
            else
              puts 'To resolve this error run:'
              puts "  cd #{Origen.root}"
              puts '  source source_setup'
            end
            exit 1
          end
        end
      end

      # @api private
      def _applications_lookup
        @_applications_lookup ||= { name: {}, root: {} }
      end

      # Returns an instance of Origen::Users::LDAP which provides
      # methods to query and authorize users against a company's LDAP-based employee directory
      def ldap
        @ldap ||= Origen::Users::LDAP.new
      end

      # Return the application instance from the given path
      # to an Origen application workspace, i.e. Origen.app conventionally
      # returns the current application instance, this method returns the
      # same thing that would be returned from the given remote workspace.
      #
      # @api private
      def find_app_by_root(path_to_origen_root, options = {})
        app = _applications_lookup[:root][Pathname.new(path_to_origen_root).realpath.to_s]
        if !app || options[:reload]
          # If the application is already defined then un-define it, this is to allow it to
          # be reloaded.
          # This option feels like it doesn't belong here, but is part of the legacy import
          # require system. When that has been removed in future so can this reload system, under
          # bundler app versions will be resolved before loading them so there will be no need
          # for this
          if app
            begin
              Object.send(:remove_const, app.class.to_s)
            rescue
              # Nothing to do here
            end
          end
          require File.join(path_to_origen_root, APP_CONFIG)
          app = _applications_lookup[:root][Pathname.new(path_to_origen_root).realpath.to_s]
        end
        return app if app
        puts "Couldn't find application instance with root #{path_to_origen_root}, known roots are:"
        _applications_lookup[:root].keys.each do |key|
          puts "  #{key}"
        end
        puts
        fail 'Application lookup error!'
      end
      alias_method :application_instance, :find_app_by_root
      alias_method :app_instance, :find_app_by_root

      def command_dispatcher
        @command_dispatcher ||= Application::CommandDispatcher.new
      end

      def configuration
        app.config
      end
      alias_method :config, :configuration

      def mailer
        application.mailer
      end

      def target
        application.target
      end

      def load_target(t = nil, options = {})
        t, options = nil, t if t.is_a?(Hash)
        target.temporary = t if t
        application.load_target!(options)
        application.runner.prepare_and_validate_workspace
      end

      def environment
        application.environment
      end

      # Returns true if Origen is running in an application workspace
      def in_app_workspace?
        path = Pathname.new(Dir.pwd)
        until path.root? || File.exist?(File.join(path, APP_CONFIG))
          path = path.parent
        end
        !path.root?
      end

      # Shortcut method to find if Origen was invoked from within an application or from
      # the global Origen install. This is just the opposite of in_app_workspace?
      def running_globally?
        !in_app_workspace?
      end
      alias_method :invoked_globally?, :running_globally?

      def root(plugin = nil)
        if plugin
          app(plugin).root
        else
          if @root_fudge_active
            app.root
          else
            @root ||= begin
              path = Pathname.new(Dir.pwd)
              until path.root? || File.exist?(File.join(path, APP_CONFIG))
                path = path.parent
              end
              if path.root?
                path = top
              end
              path
            end
          end
        end
      end
      alias_method :app_root, :root

      # Like Origen.root but this will return the plugin root if called by plugin code
      def root!
        file = caller[0]
        path = Pathname.new(file).dirname
        until path.root? || File.exist?(File.join(path, APP_CONFIG))
          path = path.parent
        end
        if path.root?
          fail "Something went wrong resolving Origen.root! from: #{caller[0]}"
        end
        path.realpath
      end

      # Ugly hack to force Origen.root references to the plugin's top-level when loading
      # the environment.rb of the plugin
      #
      # References to Origen.root in a plugin environment.rb is deprecated and this will be
      # removed in future once all plugins load through bundler
      #
      # @api private
      def with_origen_root(path)
        orig = app.root
        @root_fudge_active = true
        app.root = Pathname.new(path)
        yield
        app.root = orig
        @root_fudge_active = false
      end

      # This is similar to the command line of 'sudo <user_name>'.  The main
      # use case is when someone is running with a Service Account and needs
      # to change to an actually user instead of the service account
      def with_user(user_obj, &block)
        @switch_user = user_obj
        block.call
        @switch_user = nil
      end

      # Turns off bundler and all plugins if the app is loaded within this block
      # @api private
      def with_boot_environment
        @with_boot_environment = true
        yield
        @with_boot_environment = false
      end

      # This is the application-facing API for implementing custom callbacks,
      # the top-level application, all plugin application instances, and any
      # application objects that include the Origen::Callbacks module will be
      # returned
      #
      # Origen system callbacks should use Origen.app.listeners_for instead, that
      # version will return only the current plugin instance instead of them all
      # (yes we need to make the API more obvious).
      def listeners_for(*args)
        callback = args.shift
        max = args.first.is_a?(Numeric) ? args.shift : nil
        listeners = [Origen.app] + Origen.app.plugins +
                    Origen.app.instantiated_callback_listeners
        listeners = listeners.select { |l| l.respond_to?(callback) }
        if max && listeners.size > max
          fail "You can only define a #{callback} callback #{max > 1 ? (max.to_s + 'times') : 'once'}, however you have declared it #{listeners.size} times for instances of: #{listeners.map(&:class)}"
        end
        listeners
      end

      def generator
        @generator ||= Generator.new
      end

      def client
        @client ||= Client.new
      end

      def tester
        application && application.tester
      end

      def pin_bank
        @pin_bank ||= Pins::PinBank.new
      end

      def file_handler
        @file_handler ||= FileHandler.new
      end

      def regression_manager
        @regression_manager ||= RegressionManager.new
      end

      def import_manager
        Origen.deprecated 'Origen.import_manager is deprecated, use Origen.app.plugins instead'
        app.plugins
      end
      alias_method :imports_manager, :import_manager

      def plugins_manager
        Origen.deprecated 'Origen.plugins_manager and Origen.current_plugin are deprecated, use Origen.app.plugins instead'
        app.plugins
      end
      alias_method :plugin_manager, :plugins_manager
      alias_method :current_plugin, :plugins_manager

      def remote_manager
        @remote_manager ||= RemoteManager.new
      end
      alias_method :remotes_manager, :remote_manager

      def pattern
        generator.pattern
      end

      def flow
        generator.flow
      end

      def resources
        generator.resources
      end

      def time
        @time ||= Origen::Tester::Time.new
      end

      def controllers
        @controllers ||= []
      end

      def version(options = {})
        @version = nil if options[:refresh]
        return @version if @version && !options[:refresh]
        if options[:refresh] || !defined?(Origen::VERSION)
          load File.join(Pathname.new(File.dirname(__FILE__)).parent, 'config', 'version.rb')
        end
        @version = Origen::VersionString.new(Origen::VERSION)
      end

      # Loads the top-level application and all of its plugins, but not the target
      #
      # In most cases this should never need to be called directly and will be called
      # automatically the first time the application is referenced via Origen.app
      def load_application(options = {})
        @application ||= begin
          # Make sure the top-level root is always in the load path, it seems that some existing
          # plugins do some strange things to require stuff from the top-level app and rely on this
          path = File.join(root, 'lib')
          $LOAD_PATH.unshift(path) unless $LOAD_PATH.include?(path)
          # This flag is set so that when a thread starts with no app it remains with no app. This
          # was an issue when building a new app with the fetch command and when the thread did a
          # chdir to the new app directory (to fetch it) Origen.log would try to load the partial app.
          @running_outside_an_app = true unless in_app_workspace?
          return nil if @running_outside_an_app
          # Load the app's plugins and other gem requirements
          if File.exist?(File.join(root, 'Gemfile')) && !@with_boot_environment
            # Don't understand the rules here, belt and braces approach for now to make
            # sure that all Origen plugins are auto-required (otherwise Origen won't know
            # about them to plug them into the application)
            Bundler.require
            Bundler.require(:development)
            Bundler.require(:runtime)
            Bundler.require(:default)
          end
          @plugins_loaded = true
          # Now load the app
          @loading_top_level = true
          require File.join(root, APP_CONFIG)
          @application = _applications_lookup[:root][root.to_s]
          @loading_top_level = false
          if @with_boot_environment
            @application.plugins.disable_current
          else
            Origen.remote_manager.require!
          end
          boot = File.join(root, 'config', 'boot.rb')
          require boot if File.exist?(boot)
          env = File.join(root, 'config', 'environment.rb')
          require env if File.exist?(env)
          dev = File.join(root, 'config', 'development.rb')
          require dev if File.exist?(dev)
          validate_origen_dev_configuration!
          ([@application] + Origen.app.plugins).each(&:on_loaded)
          @application_loaded = true
          Array(@after_app_loaded_blocks).each { |b| b.call(@application) }
          @application
        end
      end

      # Sometimes it is necessary to refer to the app instance before it is fully loaded, which can lead to runtime
      # errors.
      #
      # Such code can be wrapped in this method to ensure that it will run safely by differing it until the app
      # is fully loaded.
      #
      # If the application is already loaded by the time this is called, then it will execute straight away.
      #
      #   Origen.after_app_loaded do |app|
      #     app.do_something
      #   end
      def after_app_loaded(&block)
        if application_loaded?
          yield app
        else
          @after_app_loaded_blocks ||= []
          @after_app_loaded_blocks << block
        end
      end

      # @api private
      def loading_top_level?
        @loading_top_level
      end

      def launch_time
        @launch_time ||= time_now
      end

      # Returns the full path to the Origen core top-level directory
      def top
        @origen_top ||= Pathname.new(File.dirname(__FILE__)).parent
      end

      # Compile the given file and return the result as a string
      def compile(file, options = {})
        # This has to operate on a new instance so that helper methods can use the inline
        # compiler within an isolated context
        c = Origen::Generator::Compiler.new
        # It needs to be placed on the stack so that the global render method references
        # the correct compiler instance
        $_compiler_stack ||= []
        $_compiler_stack << c
        r = c.compile_inline(file, options)
        $_compiler_stack.pop
        r
      end

      def interfaces
        @interfaces ||= []
      end

      def add_interface(interface_class)
        interfaces << interface_class
      end

      # Resets the tester interface (instantiates a new one). Any supplied options
      # are passed to the interface initialization.
      def reset_interface(options = {})
        # The doc interface should in future be phased out, but for now assume that an explicitly
        # declared interface is for the non-doc case
        if options[:interface] && !Origen.tester.doc?
          @interface = eval(options[:interface]).new(options)
        else
          int = interfaces.find { |i| i.supports?(Origen.tester) }
          if int
            @interface = int.new(options)
          else
            if defined? OrigenTesters::NoInterface
              @interface = OrigenTesters::NoInterface.new
            else
              unless options.delete(:silence_no_interface_error)
                fail "No interface has been defined for tester: #{Origen.tester.class}"
              end
            end
          end
        end
        @interface._load_generator if @interface.respond_to?(:_load_generator)
        if @interface.respond_to?(:at_flow_start)
          @interface.at_flow_start
        else
          @interface.reset_globals if @interface.respond_to?(:reset_globals)
        end
        @interface
      end

      def interface_loaded?
        !!@interface
      end

      # Returns the (application defined) test program interface for the given tester
      # if one has been defined, otherwise returns nil
      def interface(options = {})
        @interface || reset_interface(options)
      end

      # Returns true if an interface is defined for the current tester
      def interface_present?
        !!interface(silence_no_interface_error: true)
      end

      # Use User.current to retrieve the current user, this is an internal API that will
      # be cleaned up (removed) in future
      # @api private
      def current_user(options = {})
        @current_user = nil if options[:refresh]
        if app_loaded? || in_app_workspace?
          return @switch_user unless @switch_user.nil?
          @current_user ||= application.current_user
        else
          @current_user ||= User.new(User.current_user_id)
        end
      end

      def running_on_windows?
        Origen.os.windows?
      end

      def running_on_linux?
        !running_on_windows?
      end

      def running_remotely?
        @running_remotely
      end
      alias_method :running_remotely, :running_remotely?

      def running_locally?
        !running_remotely?
      end

      def running_remotely=(val)
        @running_remotely = val
      end

      # Returns true if Origen is running with the -d or --debug switches enabled
      def debug?
        @debug || false
      end
      alias_method :debugger?, :debug?

      def enable_debugger
        @debug = true
      end

      def debugger_enabled?
        @debug
      end

      def development?
        # This should be integrated with Origen.config.mode in the future
        @development
      end

      def set_development_mode
        @development = true
      end

      # Returns an object tracking the Origen execution mode/configuration, an
      # instance of Origen::Mode
      def mode
        @mode ||= Origen::Mode.new
      end

      def mode=(val)
        mode.set(val)
      end

      # Returns the current top-level (DUT) object if one has been defined (by
      # instantiating an object that includes Origen::TopLevel).
      def top_level
        application.top_level
      end

      def deprecate(*msgs)
        _deprecate(*msgs)
        if Origen.app
          # If an app deprecation return the caller who called the deprecated method
          if caller[0] =~ /#{Origen.root}/
            c = caller[1]
          # If an Origen deprecation then return the first caller from the current app
          else
            c = caller.find { |line| line =~ /#{Origen.root}/ }
          end
        else
          c = caller[1]
        end
        c =~ /(.*):(\d+):.*/
        begin
          _deprecate "Called by #{Regexp.last_match[1]}:#{Regexp.last_match[2]}", options
        rescue
          # For this to fail it means the deprecated method was called by IRB or similar
          # and in that case there is no point advising who called anyway
        end
      end
      alias_method :deprecated, :deprecate

      def log
        @log ||= Log.new
      end

      # Returns the name of the currently executing Origen command (a String),
      # e.g. 'generate', 'program', 'compile', etc.
      def current_command
        @current_command
      end

      # Provides a global Origen session stored at ~/.origen/session (Origen.home)
      def session(reload = false)
        @session = nil if reload
        @session ||= Database::KeyValueStores.new(self, persist: false)
      end

      # Returns the home directory of Origen (i.e., the primary place that Origen operates out of)
      def home
        File.expand_path(Origen.site_config.home_dir)
      end

      def lsf_manager
        @lsf_manager ||= Origen::Application::LSFManager.new
      end

      # Picks between either the global lsf_manager or the application's LSF manager
      def lsf
        if running_globally?
          lsf_manager
        else
          application.lsf_manager
        end
      end

      # Returns the Origen LSF instance, not the lsf_manager. Use Origen.lsf for that
      def lsf!
        @lsf ||= Origen::Application::LSF.new
      end

      # Let's Origen know about any domain specific acronyms used with an application, this will cause
      # them to be translated between underscored and camel-cased versions correctly
      def register_acronym(name)
        require 'active_support/core_ext/string/inflections'
        ActiveSupport::Inflector.inflections(:en) do |inflect|
          inflect.acronym(name)
        end
      end
<<<<<<< HEAD
      
=======

>>>>>>> dbef0154
      private

      def current_command=(val)
        @current_command = val
      end

      def _deprecate(*lines)
        options = lines.last.is_a?(Hash) ? lines.pop : {}
        lines.flatten.each do |line|
          line.split(/\n/).each do |line|
            log.deprecate line
          end
        end
      end
    end
  end

  # This is already required by commands.rb, but also necessary here so
  # that is included whenever rspec (or another 3rd party) loads Origen
  # outside the scope of an Origen command
  require 'origen/global_methods'
  include Origen::GlobalMethods
end<|MERGE_RESOLUTION|>--- conflicted
+++ resolved
@@ -739,11 +739,7 @@
           inflect.acronym(name)
         end
       end
-<<<<<<< HEAD
-      
-=======
-
->>>>>>> dbef0154
+
       private
 
       def current_command=(val)
