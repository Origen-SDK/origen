module Origen
  class SiteConfig
    require 'pathname'
    require 'yaml'
    require 'etc'
    require 'erb'
    require 'colored'
    require 'httparty'
    require_relative 'site_config/config'

<<<<<<< HEAD
    # require this version of Origen
    #require_relative '../origen'
=======
    # require some useful methods from Origen without requiring the entire module
    require_relative './boot_api'
>>>>>>> 5e212b5d

    TRUE_VALUES = ['true', 'TRUE', '1', 1]
    FALSE_VALUES = ['false', 'FALSE', '0', 0]

    # Adding parameters to this array will prevent them from being converted to booleans if
    # they are assigned one of the values in the TRUE_VALUES/FALSE_VALUES arrays
    NON_BOOLEAN_PARAMETERS = [:lsf_cores, :centralized_site_config_refresh]

    # Gets the gem_intall_dir. This is either site_config.home_dir/gems or the site configs gem_install_dir
    def gem_install_dir
      if gems_use_tool_repo && tool_repo_install_dir && !user_install_enable
        path = eval_path(tool_repo_install_dir)
      else
        path = eval_path(find_val('user_gem_dir') || find_val('gem_install_dir') || home_dir)
      end

      append = find_val('append_gems')
      append = 'gems' if append == true || append.nil?

      if append
        unless path.end_with?(append)
          path = File.join(path, append)
        end
      end
      path
    end
    alias_method :user_gem_dir, :gem_install_dir

    # Gets the user_install_dir. Like gem_install_dir, this default to somewhere home_dir, unless overridden
    def user_install_dir
      eval_path(find_val('user_install_dir') || home_dir)
    end

    def home_dir
      eval_path(find_val('home_dir') || '~/')
    end

    def eval_path(path, options = {})
      # Any leading ~ should be expanded with whatever ~/ points to. This needs to be done now because later ~ will be replaced with just the username.
      path = path.sub(/^~/, File.expand_path('~/'))

      # Gsub the remaining ~ that aren't escaped.
      # If it was escaped, eat the escape character
      path.gsub!(/(?<!\\|\A)~/, "#{Etc.getlogin}")
      path.gsub!(/\\(?=~)/, '')

      # Now, expand the entire path for any other OS-specific symbols.
      # One note, if we still have a leading '~', that means it was escaped at the beginning. So, what we'll do for this is let it expand
      # then replace the leading File.expand_path('~/') with just '~', pretty much the opposite of path.sub(/^~/, File.expand_path('~/'))
      # Note, we can't just take it out, expand, then add it back  because expanding the path on Windows will expand to
      # C:\, or D:\ or whatever, so need to do this 'expand, then unexpand' method.
      if path.start_with?('~')
        path = File.expand_path(path).sub(/^#{Regexp.quote(File.expand_path('~/'))}/, '~')
      else
        path = File.expand_path(path)
      end

      append = find_val('append_dot_origen')
      append = '.origen' if append == true || append.nil?

      gem_append = find_val('append_gems')
      gem_append = 'gems' if gem_append == true || gem_append.nil?

      if append
        unless path.end_with?(append) || (path.end_with?(File.join(append, gem_append)) if gem_append)
          path = File.join(path, append)
        end
      end
      path
    end

    def centralized_site_config_cache_dir
      File.expand_path(find_val('centralized_site_config_cache_dir'))
    end

    # Dynamically remove the highest instance of :var
    def remove_highest(var)
      @configs.each do |c|
        if c.has_var?(var)
          return c.remove_var(var)
        end
      end

      # return nil if we haven't returned a value yet
      nil
    end

    # Dynamically remove all the instances of :var
    def remove_all_instances(var)
      # Iterate though all the site configs, removing every instance of :var
      # Return an array containing the value of :var at each config,
      # from lowest priority to highest.
      # If [] is returned, it implies that there was no instancs of :var to be removed.
      ret = []
      @configs.each do |c|
        if c.has_var?(var)
          ret << c.remove_var(var)
        end
      end
      ret
    end
    alias_method :purge, :remove_all_instances

    # Dynamically add a new site variable at the highest priority.
    def add_as_highest(var, value)
      # Don't want to override anything, so just shift in a dummy site config instance at the highest level and
      # set the value there.
      c = Config.new(path: :runtime, parent: self, values: { var.to_s => value })
      configs.prepend(Config.new(path: :runtime, parent: self, values: { var.to_s => value }))
    end
    alias_method :[]=, :add_as_highest

    # Dynamically add a new site variable at the lowest priority.
    # Essentially, this sets a new default value.
    def add_as_lowest(var, value)
      # Don't want to override anything, so just shift in a dummy site config at the lowest level and
      # set the value there.
      configs.append(Config.new(path: :runtime, parent: self, values: { var.to_s => value }))
    end

    # Adds a new site config file as the highest priority
    def add_site_config_as_highest(site_config_file)
      # configs.prepend YAML.load_file(File.expand_path('../../../origen_site_config.yml', __FILE__))
      configs.prepend(Config.new(path: site_config_file, parent: self))
    end

    # Adds a new site config file as the highest priority
    def add_site_config_as_lowest(site_config_file)
      # configs.append YAML.load_file(File.expand_path('../../../origen_site_config.yml', __FILE__))
      configs.append(Config.new(path: site_config_file, parent: self))
    end

    def method_missing(method, *args, &block)
      method = method.to_s
      if method =~ /(.*)!$/
        method = Regexp.last_match(1)
        must_be_present = true
      end
      val = find_val(method)
      if must_be_present && val.nil?
        puts "No value assigned for site_config attribute '#{method}'"
        puts
        fail 'Missing site_config value!'
      end
      define_singleton_method(method) do
        find_val(method)
      end
      val
    end

    def get_all(val)
      ret = []
      @configs.each do |c|
        if c.has_var?(val)
          ret << c[val]
        end
      end
      ret
    end

    def clear
      @configs.clear
    end

    def rebuild!
      configs!
    end

    def refresh
      @configs.each(&:refresh)
    end

    def pretty_print_configs
      puts 'The following config files are ordered from last-encountered (highest priority) first-encountered (lowest priority)'
      puts
      configs.each_with_index do |config, i|
        puts "#{i}: #{config.path} (#{config.type})"
      end
    end
    alias_method :pp_configs, :pretty_print_configs

    def all_vars
      vars = {}
      configs.each do |c|
        vars = c.values.merge(vars)
      end
      vars
    end
    alias_method :env, :all_vars

    # Gets all config variables as a hash, but the hash's values are the Config instances which defines the highest
    # priority of each var, instead of the var's value itself.
    def vars_by_configs
      vars = {}
      configs.each do |c|
        vars = c.values.map { |k, v| [k, c] }.to_h.merge(vars)
      end
      vars
    end
    alias_method :vars_by_config, :vars_by_configs

    def pretty_print_env(*vars)
      puts
      spacing = ' ' * 2
      r = vars.empty? ? nil : Regexp.union(vars.map { |v| Regexp.new(v) })
      all_vars.each do |var, val|
        if !r.nil? && !(var.match r)
          next
        end

        if val.is_a?(Array)
          puts "#{var}: ["
          val.each { |v| puts "#{spacing} #{v}" }
          puts ']'
        elsif val.is_a?(Hash)
          puts "#{var}: {"
          val.each { |v| puts "#{spacing} #{v}" }
          puts '}'
        else
          puts "#{var}: #{val}"
        end
      end
      puts
    end
    alias_method :pp_env, :pretty_print_env

    def to_env(val)
      "ORIGEN_#{val.upcase}"
    end

    def env_contains?(val)
      ENV.key?(val)
    end

    def env(val)
      if env_contains?(val)
        ENV[val]
      end
    end

    def inspect_variable(*vars)
      vars.each do |var|
        puts "Inspecting Variable: #{var}"
        if env_contains?(to_env(var))
          puts "Environment Variable (#{to_env(var)}): #{env(to_env(var))}"
        else
          puts "(No enviornment variable #{to_env(var)} defined)"
        end
        @configs.each do |c|
          if c.has_var?(var)
            puts "#{c.path} (#{c.type}): #{c[var]}"
          end
        end
        puts
      end
    end
    alias_method :inspect_var, :inspect_variable
    alias_method :inspect_variables, :inspect_variable
    alias_method :inspect_vars, :inspect_variable

    # Inspects the config(s) at the incex given.
    def inspect_configs(*config_indexes)
      config_indexes.each do |i|
        if i.to_i > @configs.size
          puts "Origen::SiteConfig: index #{i} is out of range of the available configs! Total configs: #{@configs.size}.".red
        elsif i.to_i < 0
          puts "Origen::SiteConfig: index #{i} is less than 0. This index is ignored.".red
        else
          c = @configs[i.to_i]
          puts "Inspecting config \##{i}"
          puts "Type: #{c.type}"
          puts "Path: #{c.path}"
          if c.centralized?
            # Add a safeguard in case something happened being bootup and now and the cache is no longer present
            puts "Cached At: #{c.cache_file}" if c.cache_file
            puts "Cached On: #{c.cache_file.ctime}" if c.cache_file
          end

          puts
          puts 'Values from this config:'
          spacing = ' ' * 2
          c.values.each do |var, val|
            if val.is_a?(Array)
              puts "#{var}: ["
              val.each { |v| puts "#{spacing} #{v}" }
              puts ']'
            elsif val.is_a?(Hash)
              puts "#{var}: {"
              val.each { |v| puts "#{spacing} #{v}" }
              puts '}'
            else
              puts "#{var}: #{val}"
            end
          end

          puts
          puts 'Active (highest-level) values from this config:'
          spacing = ' ' * 2
          vars_by_config.select { |k, v| v == c }.map { |k, v| [k, v[k]] }.to_h.each do |var, val|
            if val.is_a?(Array)
              puts "#{var}: ["
              val.each { |v| puts "#{spacing} #{v}" }
              puts ']'
            elsif val.is_a?(Hash)
              puts "#{var}: {"
              val.each { |v| puts "#{spacing} #{v}" }
              puts '}'
            else
              puts "#{var}: #{val}"
            end
          end
          puts
        end
      end
    end
    alias_method :inspect_config, :inspect_configs

    def find_val(val, options = {})
      env = "ORIGEN_#{val.upcase}"
      if ENV.key?(env)
        value = ENV[env]
      else
        config = configs.find { |c| c.has_var?(val) }
        value = config ? config.find_val(val) : nil
      end

      unless NON_BOOLEAN_PARAMETERS.include?(val.to_s.downcase.to_sym)
        if TRUE_VALUES.include?(value)
          return true
        elsif FALSE_VALUES.include?(value)
          return false
        end
      end
      value
    end
    alias_method :get, :find_val
    alias_method :[], :find_val

    private

    def configs
      @configs ||= configs!
    end

    # Searches a directory and returns an array of config objects (from lowest to highest priority) that were found
    # @note This includes searching for <code>./config/</code> in <code>dir</code>. In other words, this searches both
    #  <code>dir</code> and <code>dir/config</code>.
    def load_directory(dir, prepend: false)
      [
        File.join(dir, 'config', 'origen_site_config.yml'),
        File.join(dir, 'config', 'origen_site_config.yml.erb'),
        File.join(dir, 'origen_site_config.yml'),
        File.join(dir, 'origen_site_config.yml.erb')
      ].each do |f|
        if File.exist?(f)
          if prepend
            configs.unshift(Config.new(path: f, parent: self))
          else
            configs << Config.new(path: f, parent: self)
          end
        end
      end
    end

    # Forces a reparse of the site configs.
    # This will set the @configs along the current path first,
    # then, using those values, will add a site config at the home directory.
    def configs!
      # This global is set when Origen is first required, it generally means that what is considered
      # to be the pwd for the purposes of looking for a site_config file is the place from where the
      # user invoked Origen. Otherwise if the running app switches the PWD it can lead to confusing
      # behavior - this was a particular problem when testing the new app generator which switches the
      # pwd to /tmp to build the new app
      path = $_origen_invocation_pwd
      @configs = []

      # Add any site_configs from where we are currently running from, i.e. the application
      # directory area
      until path.root?
        load_directory(path)
        path = path.parent
      end

      # Add and any site_configs from the directory hierarchy where Ruby is installed
      path = Pathname.new($LOAD_PATH.last)
      until path.root?
        load_directory(path)
        path = path.parent
      end

      # Add the one from the Origen core as the lowest priority, this one defines
      # the default values
      load_directory(File.expand_path('../../../', __FILE__))

      # Add the site_config from the user's home directory as highest priority, if it exists
      # But, make sure we take the site installation's setup into account.
      # That is, if user's home directories are somewhere else, make sure we use that directory to the find
      # the user's overwrite file. The user can then override that if they want."
      load_directory(File.expand_path(user_install_dir), prepend: true)

      # Load any centralized site configs now.
      centralized_site_config = find_val('centralized_site_config')
      if centralized_site_config
        # We know the last two site configs will exists (they are in Origen core) and that they contain the default
        # values. We want the centralized config to load right after those.
        @configs.insert(-3, Config.new(path: centralized_site_config, parent: self))
      end

      # After all configs have been populated, see if the centralized needs refreshing
      @configs.each { |c| c.refresh if c.needs_refresh? }

      @configs
    end
  end

  def self.site_config
    @site_config ||= SiteConfig.new
  end
end<|MERGE_RESOLUTION|>--- conflicted
+++ resolved
@@ -8,13 +8,8 @@
     require 'httparty'
     require_relative 'site_config/config'
 
-<<<<<<< HEAD
-    # require this version of Origen
-    #require_relative '../origen'
-=======
-    # require some useful methods from Origen without requiring the entire module
+    # Require some useful methods from Origen without requiring the entire module
     require_relative './boot_api'
->>>>>>> 5e212b5d
 
     TRUE_VALUES = ['true', 'TRUE', '1', 1]
     FALSE_VALUES = ['false', 'FALSE', '0', 0]
